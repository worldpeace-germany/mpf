"""Contains the Led class."""
from operator import itemgetter

from mpf.core.machine import MachineController
from mpf.core.mode import Mode
from mpf.core.rgb_color import RGBColor
from mpf.core.rgb_color import RGBColorCorrectionProfile
from mpf.core.system_wide_device import SystemWideDevice


class Led(SystemWideDevice):

    """An RGB LED in a pinball machine."""

    config_section = 'leds'
    collection = 'leds'
    class_label = 'led'
    machine = None

    leds_to_update = set()
    leds_to_fade = set()
    _updater_task = None

    @classmethod
<<<<<<< HEAD
    def device_class_init(cls, machine: MachineController):
        """Initialise all LEDs.
=======
    def device_class_init(cls, machine):
        """Class initializer method"""
>>>>>>> 6707bc21

        Args:
            machine: MachineController which is used
        """
        cls.machine = machine
        cls.leds_to_fade = set()
        cls.leds_to_update = set()

        machine.validate_machine_config_section('led_settings')

        if machine.config['led_settings']['color_correction_profiles'] is None:
            machine.config['led_settings']['color_correction_profiles'] = (
                dict())

        # Generate and add color correction profiles to the machine
        machine.led_color_correction_profiles = dict()

        # Create the default color correction profile and add it to the machine
        default_profile = RGBColorCorrectionProfile.default()
        machine.led_color_correction_profiles['default'] = default_profile

        # Add any user-defined profiles specified in the machine config file
        for profile_name, profile_parameters in (
                machine.config['led_settings']
                ['color_correction_profiles'].items()):

            machine.config_validator.validate_config(
                'color_correction_profile',
                machine.config['led_settings']['color_correction_profiles']
                [profile_name], profile_parameters)

            profile = RGBColorCorrectionProfile(profile_name)
            profile.generate_from_parameters(
                gamma=profile_parameters['gamma'],
                whitepoint=profile_parameters['whitepoint'],
                linear_slope=profile_parameters['linear_slope'],
                linear_cutoff=profile_parameters['linear_cutoff'])
            machine.led_color_correction_profiles[profile_name] = profile

        # schedule the single machine-wide update to write the current led of
        # each LED to the hardware
        cls._updater_task = machine.clock.schedule_interval(
            cls.update_leds, 1 / machine.config['mpf']['default_led_hw_update_hz'])

        machine.mode_controller.register_stop_method(cls.mode_stop)

    @classmethod
    def update_leds(cls, dt):
        """Write leds to hardware platform.

        Called periodically (default at the end of every frame) to write the
        new led colors to the hardware for the LEDs that changed during that
        frame.

        Args:
            dt: time since last call
        """
        for led in list(Led.leds_to_fade):
            if led.fade_in_progress:
                led.fade_task(dt)

        # todo we could make a change here (or an option) so that it writes
        # every led, every frame. That way they'd fix themselves if something
        # got weird due to interference? Or is that a platform thing?

        if Led.leds_to_update:
            for led in Led.leds_to_update:
                led.write_color_to_hw_driver()

            Led.leds_to_update = set()

    @classmethod
    def mode_stop(cls, mode: Mode):
        """Remove all entries from mode.

        Args:
            mode: Mode which was removed
        """
        for led in cls.machine.leds:
            led.remove_from_stack_by_mode(mode)

    def __init__(self, machine, name):
        """Initialise LED."""
        self.hw_driver = None
        super().__init__(machine, name)

        self.fade_in_progress = False
        self.default_fade_ms = None

        self.registered_handlers = list()
        self._color_correction_profile = None

        self.stack = list()
        """A list of dicts which represents different commands that have come
        in to set this LED to a certain color (and/or fade). Each entry in the
        list contains the following key/value pairs:

        priority: The relative priority of this color command. Higher numbers
            take precedent, and the highest priority entry will be the command
            that's currently active. In the event of a tie, whichever entry was
            added last wins (based on 'start_time' below).
        start_time: The clock time when this command was added. Primarily used
            to calculate fades, but also used as a tie-breaker for multiple
            entries with the same priority.
        start_color: RGBColor() of the color of this LED when this command came
            in.
        dest_time: Clock time that represents when a fade (from start_color to
            dest_color) will be done. If this is 0, that means there is no
            fade. When a fade is complete, this value is reset to 0.
        dest_color: RGBColor() of the destination this LED is fading to. If
            a command comes in with no fade, then this will be the same as the
            'color' below.
        color: The current color of the LED based on this command. This value
            is updated automatically as fades progress, and it's the value
            that's actually written to the hardware (prior to color
            correction).
        key: An arbitrary unique identifier to keep multiple entries in the
            stack separate. If a new color command comes in with a key that
            already exists for an entry in the stack, that entry will be
            replaced by the new entry. The key is also used to remove entries
            from the stack (e.g. when shows or modes end and they want to
            remove their commands from the LED).
        mode: Optional mode where the brightness was set. Used to remove
            entries when a mode ends.
        """

    def _initialize(self):
        self.load_platform_section('leds')

        self.config['default_color'] = RGBColor(self.config['default_color'])

        self.hw_driver = self.platform.configure_led(self.config, len(self.config['type']))

        if self.config['color_correction_profile'] is not None:
            if self.config['color_correction_profile'] in (
                    self.machine.led_color_correction_profiles):
                profile = self.machine.led_color_correction_profiles[
                    self.config['color_correction_profile']]

                if profile is not None:
                    self.set_color_correction_profile(profile)
            else:
                error = "Color correction profile '{}' was specified for LED '{}'"\
                        " but the color correction profile does not exist."\
                    .format(self.config['color_correction_profile'], self.name)
                self.log.error(error)
                raise ValueError(error)

        if self.config['fade_ms'] is not None:
            self.default_fade_ms = self.config['fade_ms']
        elif self.machine.config['led_settings']:
            self.default_fade_ms = (self.machine.config['led_settings']
                                    ['default_led_fade_ms'])
        else:
            self.default_fade_ms = 0

        if self.debug:
            self.log.debug("Initializing LED. Platform: %s, CC Profile: %s, "
                           "Default fade: %sms", self.platform,
                           self._color_correction_profile,
                           self.default_fade_ms)

    def set_color_correction_profile(self, profile):
        """Apply a color correction profile to this LED.

        Args:
            profile: An RGBColorCorrectionProfile() instance

        """
        self._color_correction_profile = profile

    # pylint: disable-msg=too-many-arguments
    def color(self, color, fade_ms=None, priority=0, key=None, mode=None):
        """Add or update a color entry in this LED's stack, which is how you tell this LED what color you want it to be.

        Args:
            color: RGBColor() instance, or a string color name, hex value, or
                3-integer list/tuple of colors.
            fade_ms: Int of the number of ms you want this LED to fade to the
                color in. A value of 0 means it's instant. A value of None (the
                default) means that it will use this LED's and/or the machine's
                default fade_ms setting.
            priority: Int value of the priority of these incoming settings. If
                this LED has current settings in the stack at a higher
                priority, the settings you're adding here won't take effect.
                However they're still added to the stack, so if the higher
                priority settings are removed, then the next-highest apply.
            key: An arbitrary identifier (can be any immutable object) that's
                used to identify these settings for later removal. If any
                settings in the stack already have this key, those settings
                will be replaced with these new settings.
            mode: Optional mode instance of the mode that is setting this
                color. When a mode ends, entries from the stack with that mode
                will automatically be removed.
        """
        if self.debug:
            self.log.debug("Received color() command. color: %s, fade_ms: %s"
                           "priority: %s, key: %s", color, fade_ms, priority,
                           key)

        if not isinstance(color, RGBColor):
            color = RGBColor(color)

        if fade_ms is None:
            fade_ms = self.default_fade_ms

        if priority < self._get_priority_from_key(key):
            if self.debug:
                self.log.debug("Incoming priority is lower than an existing "
                               "stack item with the same key. Not adding to "
                               "stack.")

            return

        self._add_to_stack(color, fade_ms, priority, key, mode)

    # pylint: disable-msg=too-many-arguments
    def _add_to_stack(self, color, fade_ms, priority, key, mode):
        curr_color = self.get_color()

        self.remove_from_stack_by_key(key)

        if fade_ms:
            new_color = curr_color
            dest_time = self.machine.clock.get_time() + (fade_ms / 1000)
        else:
            new_color = color
            dest_time = 0

        self.stack.append(dict(priority=priority,
                               start_time=self.machine.clock.get_time(),
                               start_color=curr_color,
                               dest_time=dest_time,
                               dest_color=color,
                               color=new_color,
                               key=key,
                               mode=mode))

        self.stack.sort(key=itemgetter('priority', 'start_time'), reverse=True)

        if self.debug:
            self.log.debug("+-------------- Adding to stack ----------------+")
            self.log.debug("priority: %s", priority)
            self.log.debug("start_time: %s", self.machine.clock.get_time())
            self.log.debug("start_color: %s", curr_color)
            self.log.debug("dest_time: %s", dest_time)
            self.log.debug("dest_color: %s", color)
            self.log.debug("color: %s", new_color)
            self.log.debug("key: %s", key)

        Led.leds_to_update.add(self)

    def clear_stack(self):
        """Remove all entries from the stack and resets this LED to 'off'."""
        self.stack[:] = []

        if self.debug:
            self.log.debug("Clearing Stack")

        Led.leds_to_update.add(self)

    def remove_from_stack_by_key(self, key):
        """Remove a group of color settings from the stack.

        Args:
            key: The key of the settings to remove (based on the 'key'
                parameter that was originally passed to the color() method.)

        This method triggers a LED update, so if the highest priority settings
        were removed, the LED will be updated with whatever's below it. If no
        settings remain after these are removed, the LED will turn off.
        """
        if self.debug:
            self.log.debug("Removing key '%s' from stack", key)

        self.stack[:] = [x for x in self.stack if x['key'] != key]
        Led.leds_to_update.add(self)

    def remove_from_stack_by_mode(self, mode: Mode):
        """Remove a group of color settings from the stack.

        Args:
            mode: Mode which was removed

        This method triggers a LED update, so if the highest priority settings
        were removed, the LED will be updated with whatever's below it. If no
        settings remain after these are removed, the LED will turn off.
        """
        if self.debug:
            self.log.debug("Removing mode '%s' from stack", mode)

        self.stack[:] = [x for x in self.stack if x['mode'] != mode]
        Led.leds_to_update.add(self)

    def get_color(self):
        """Return an RGBColor() instance of the 'color' setting of the highest color setting in the stack.

        This is usually the same color as the
        physical LED, but not always (since physical LEDs are updated once per
        frame, this value could vary.

        Also note the color returned is the "raw" color that does has not had
        the color correction profile applied.
        """
        try:
            return self.stack[0]['color']
        except IndexError:
            return RGBColor('off')

    def _get_priority_from_key(self, key):
        try:
            return [x for x in self.stack if x['key'] == key][0]['priority']
        except IndexError:
            return 0

    def write_color_to_hw_driver(self):
        """Set color to hardware platform.

        Physically update the LED hardware object based on the 'color'
        setting of the highest priority setting from the stack.

        This method is automatically called whenever a color change has been
        made (including when fades are active).
        """
        if not self.stack:
            self.color('off')

        # if there's a current fade, but the new command doesn't have one
        if not self.stack[0]['dest_time'] and self.fade_in_progress:
            self._stop_fade_task()

        # If the new command has a fade, but the fade task isn't running
        if self.stack[0]['dest_time'] and not self.fade_in_progress:
            self._setup_fade()

        # If there's no current fade and no new fade, or a current fade and new
        # fade
        else:
            corrected_color = self.color_correct(self.stack[0]['color'])
            if self.debug:
                self.log.debug("Writing color to hw driver: %s", corrected_color)

            reordered_color = self._get_color_channels_for_hw(corrected_color)

            self.hw_driver.color(reordered_color)

            if self.registered_handlers:
                # Handlers are not sent color corrected colors
                # todo make this a config option?
                for handler in self.registered_handlers:
                    handler(led_name=self.name,
                            color=self.stack[0]['color'])

    def _get_color_channels_for_hw(self, color):
        color_channels = []
        for color_name in self.config['type']:
            # red channel
            if color_name == 'r':
                color_channels.append(color.red)
            # green channel
            elif color_name == 'g':
                color_channels.append(color.green)
            # blue channel
            elif color_name == 'b':
                color_channels.append(color.blue)
            # simple white channel
            elif color_name == 'w':
                color_channels.append(min(color.red, color.green, color.blue))
            # always off
            elif color_name == '-':
                color_channels.append(0)
            # always on
            elif color_name == '+':
                color_channels.append(255)
            else:
                raise AssertionError("Invalid element {} in type {} of led {}".format(
                    color_name, self.config['type'], self.name))

        return color_channels

    def color_correct(self, color):
        """Apply the current color correction profile to the color passed.

        Args:
            color: The RGBColor() instance you want to get color corrected.

        Returns:
            An updated RGBColor() instance with the current color correction
            profile applied.

        Note that if there is no current color correction profile applied, the
        returned color will be the same as the color that was passed.
        """
        if self._color_correction_profile is None:
            return color
        else:

            if self.debug:
                self.log.debug("Applying color correction: %s (applied "
                               "'%s' color correction profile)",
                               self._color_correction_profile.apply(color),
                               self._color_correction_profile.name)

            return self._color_correction_profile.apply(color)

    def on(self, fade_ms=None, priority=0, key=None, **kwargs):
        """Turn LED on.

        Args:
            key: key for removal later on
            priority: priority on stack
            fade_ms: duration of fade
        """
        del kwargs
        self.color(color=self.config['default_color'], fade_ms=fade_ms,
                   priority=priority, key=key)

    def off(self, fade_ms=None, priority=0, key=None, **kwargs):
        """Turn LED off.

        Args:
            key: key for removal later on
            priority: priority on stack
            fade_ms: duration of fade
        """
        del kwargs
        self.color(color=RGBColor(), fade_ms=fade_ms, priority=priority,
                   key=key)

    def add_handler(self, callback):
        """Register a handler to be called when this light changes state.

        Args:
            callback: callback for monitor
        """
        self.registered_handlers.append(callback)

    def remove_handler(self, callback=None):
        """Remove a handler from the list of registered handlers.

        Args:
            callback: callback of monitor to remove
        """
        if not callback:  # remove all
            self.registered_handlers = []
            return

        if callback in self.registered_handlers:
            self.registered_handlers.remove(callback)

    def _setup_fade(self):
        if self.fade_in_progress:
            return

        self.fade_in_progress = True

        if self.debug:
            self.log.debug("Setting up the fade task")

        Led.leds_to_fade.add(self)

    def fade_task(self, dt):
        """Perform a fade depending on the current time.

        Args:
            dt: time since last call
        """
        del dt

        # not sure why this is needed, but sometimes the fade task tries to
        # run even though self.fade_in_progress is False. Maybe
        # clock.unschedule doesn't happen right away?
        if not self.fade_in_progress:
            return

        try:
            color_settings = self.stack[0]
        except IndexError:
            self._stop_fade_task()
            return

        # todo
        if not color_settings['dest_time']:
            return

        # figure out the ratio of how far along we are
        try:
            ratio = ((self.machine.clock.get_time() -
                      color_settings['start_time']) /
                     (color_settings['dest_time'] -
                      color_settings['start_time']))
        except ZeroDivisionError:
            ratio = 1.0

        if self.debug:
            self.log.debug("Fade task, ratio: %s", ratio)

        if ratio >= 1.0:  # fade is done
            self._end_fade()
            color_settings['color'] = color_settings['dest_color']
        else:
            color_settings['color'] = (
                RGBColor.blend(color_settings['start_color'],
                               color_settings['dest_color'],
                               ratio))

        Led.leds_to_update.add(self)

    def _end_fade(self):
        # stops the fade and instantly sets the light to its destination color
        self._stop_fade_task()
        self.stack[0]['dest_time'] = 0

    def _stop_fade_task(self):
        # stops the fade task. Light is left in whatever state it was in
        self.fade_in_progress = False
        Led.leds_to_fade.remove(self)

        if self.debug:
            self.log.debug("Stopping fade task")<|MERGE_RESOLUTION|>--- conflicted
+++ resolved
@@ -22,13 +22,8 @@
     _updater_task = None
 
     @classmethod
-<<<<<<< HEAD
     def device_class_init(cls, machine: MachineController):
         """Initialise all LEDs.
-=======
-    def device_class_init(cls, machine):
-        """Class initializer method"""
->>>>>>> 6707bc21
 
         Args:
             machine: MachineController which is used
