"""Handles outgoing balls."""
import asyncio

from typing import List, Optional

from mpf.core.utility_functions import Util
from mpf.devices.ball_device.ball_count_handler import EjectTracker
from mpf.devices.ball_device.ball_device_state_handler import BallDeviceStateHandler
from mpf.devices.ball_device.incoming_balls_handler import IncomingBall

MYPY = False
if MYPY:   # pragma: no cover
    from mpf.devices.ball_device.ball_device import BallDevice  # pylint: disable-msg=cyclic-import,unused-import


class OutgoingBall:

    """One outgoing ball."""

    __slots__ = ["max_tries", "eject_timeout", "target", "player_controlled", "already_left"]

    def __init__(self, target: "BallDevice") -> None:
        """initialize outgoing ball."""
        self.max_tries = 0                  # type: int
        self.eject_timeout = 0              # type: int
        self.target = target                # type: BallDevice
        self.player_controlled = False      # type: bool
        self.already_left = False           # type: bool


class OutgoingBallsHandler(BallDeviceStateHandler):

    """Handles all outgoing balls."""

    __slots__ = ["_eject_queue", "_current_target", "_cancel_future", "_incoming_ball_which_may_skip",
                 "_no_incoming_ball_which_may_skip", "_incoming_ball_which_may_skip_obj", "_eject_future"]

    def __init__(self, ball_device: "BallDevice") -> None:
        """initialize outgoing balls handler."""
        super().__init__(ball_device)
        self._eject_queue = asyncio.Queue()     # type: asyncio.Queue
        self._current_target = None     # type: Optional[BallDevice]
        self._cancel_future = None      # type: Optional[asyncio.Future]
        self._incoming_ball_which_may_skip = asyncio.Event()
        self._incoming_ball_which_may_skip.clear()
        self._no_incoming_ball_which_may_skip = asyncio.Event()
        self._no_incoming_ball_which_may_skip.set()
        self._incoming_ball_which_may_skip_obj = []     # type: List[IncomingBall]
        self._eject_future = None       # type: Optional[asyncio.Future]

    def add_eject_to_queue(self, eject: OutgoingBall):
        """Add an eject request to queue."""
        self._eject_queue.put_nowait(eject)

    def add_incoming_ball_which_may_skip(self, incoming_ball: IncomingBall):
        """Add incoming ball which may skip the device."""
        self._incoming_ball_which_may_skip_obj.append(incoming_ball)
        self._no_incoming_ball_which_may_skip.clear()
        self._incoming_ball_which_may_skip.set()

    def remove_incoming_ball_which_may_skip(self, incoming_ball: IncomingBall):
        """Remove incoming ball which may skip the device."""
        try:
            self._incoming_ball_which_may_skip_obj.remove(incoming_ball)
        except ValueError as e:
            if self.unit_test:
                # re-raise this in tests
                raise e
            self.warning_log("Double remove of incoming ball. This is likely a bug! "
                             "Please report in the forum if you can reproduce it.")
        if not self._incoming_ball_which_may_skip_obj:
            self._incoming_ball_which_may_skip.clear()
            self._no_incoming_ball_which_may_skip.set()

    @property
    def is_idle(self):
        """Return true if idle."""
        return not self._current_target and self._eject_queue.empty()

    @property
    def is_ready_to_receive(self):
        """Return true if we can receive balls."""
        return not self._current_target or not self._current_target.is_playfield() or not self._eject_future

    async def wait_for_ready_to_receive(self):
        """Wait until the outgoing balls handler is ready to receive."""
        # if we are ejecting to a playfield wait until the eject finished because we cannot properly confirm otherwise
        if not self.is_ready_to_receive:
            self.debug_log("Wait for eject to finish")
            await self._eject_future
            self.debug_log("Eject finished")

    async def _run(self):
        """Wait for eject queue."""
        while True:
            self._current_target = None
            self.ball_device.set_eject_state("idle")
            self.debug_log("Waiting for eject request.")
            eject_queue_future = asyncio.ensure_future(self._eject_queue.get())
            incoming_ball_which_may_skip = self._incoming_ball_which_may_skip.wait()
            event = await Util.first([eject_queue_future, incoming_ball_which_may_skip])

            if event == eject_queue_future:
                eject_request = await event
                self._current_target = eject_request.target
                self.debug_log("Got eject request")

                if eject_request.already_left:
                    ball_eject_process = await self.ball_device.ball_count_handler.start_eject(already_left=True)
                    # no prepare eject because this cannot be blocked
                    await self._post_ejecting_event(eject_request, 1)
                    incoming_ball_at_target = self._add_incoming_ball_to_target(eject_request.target)
                    result = await self._handle_confirm(eject_request, ball_eject_process,
                                                        incoming_ball_at_target, 1)
                    if result:
                        await self.ball_device.ball_count_handler.end_eject(ball_eject_process, True)
                        continue

                if not await self._ejecting(eject_request):
                    return
            else:
                await self._skipping_ball(self.ball_device.config['eject_targets'][0], True)

    async def _skipping_ball(self, target: "BallDevice", add_ball_to_target: bool):
        if not self._incoming_ball_which_may_skip_obj:
            self.info_log("No longer expecting incoming ball which may skip the device.")
            return False
        incoming_skipping_ball = self._incoming_ball_which_may_skip_obj[0]
        self.info_log("Expecting incoming ball which may skip the device.")
        eject_request = OutgoingBall(target)
        await self._post_ejecting_event(eject_request, 1)
        incoming_ball_at_target = self._add_incoming_ball_to_target(eject_request.target)
        confirm_future = asyncio.ensure_future(incoming_ball_at_target.wait_for_confirm())
        ball_future = asyncio.ensure_future(self.ball_device.ball_count_handler.wait_for_ball())
        no_incoming_future = asyncio.ensure_future(self._no_incoming_ball_which_may_skip.wait())
        futures = [confirm_future, no_incoming_future, ball_future]
        if self._cancel_future:
            futures.append(self._cancel_future)

        if target.is_playfield():
            timeout = self.ball_device.config['eject_timeouts'][target] / 1000
        else:
            timeout = None

        has_timeouted = False
        try:
            await Util.first(futures, timeout=timeout)
        except asyncio.TimeoutError:
            has_timeouted = True

        # if we got an confirm
        if (confirm_future.done() and not confirm_future.cancelled()) or has_timeouted:
            self.info_log("Got confirm for skipping ball.")
            await self._handle_eject_success(eject_request)
            incoming_skipping_ball.ball_arrived()
            if add_ball_to_target:
                target.available_balls += 1
            return True

        target.remove_incoming_ball(incoming_ball_at_target)
        await self._failed_eject(eject_request, 1, True)

        self.info_log("No longer expecting incoming ball which may skip the device.")
        return False

    def find_available_ball_in_path(self, start: "BallDevice") -> bool:
        """Try to remove available ball at the end of the path."""
        if self._current_target == start:
            self.debug_log("Loop detected. Path will not go anywhere.")
            return False

        if not self._current_target and self.ball_device.available_balls > 0:
            self.debug_log("We do not have an eject but an available ball.")
            return True

        if self._current_target:
            if self._current_target.is_playfield():
                self.debug_log("End of path is playfield %s", self._current_target)
                return True

            return self._current_target.find_available_ball_in_path(start)

        self.ball_device.log.warning("No eject and no available_balls. Path went nowhere.")
        return False

    def cancel_path_if_target_is(self, start: "BallDevice", target: "BallDevice") -> bool:
        """Check if the ball is going to a certain target and cancel the path in that case.

        Args:
        ----
            start: Start ball device.
            target: Target to check

        Returns: True if found and deleted.
        """
        if self._current_target == start:
            self.debug_log("Loop detected. Path will not go anywhere.")
            return False

        # TODO: check queue entries
        if not self._cancel_future or self._cancel_future.done():
            # we cannot cancel anyway so do not even check further
            self.debug_log("Cancel path if target is not %s failed. Cannot cancel eject.", target.name)
            return False

        if not self._current_target:
            # no current target -> success we are not ejecting to the target
            self.debug_log("Cancel path if target is not %s failed. No current target.", target.name)
            return False

        if self._current_target == target:
            self.debug_log("Cancel path if target is not %s successful.", target.name)
            target.available_balls -= 1
            self._cancel_future.set_result(True)
            return True

        if not self._current_target.is_playfield() and self._current_target.cancel_path_if_target_is(start, target):
            # our successors are ejecting to target. cancel eject
            self.debug_log("Cancel path if target is not %s successful at successors.", target.name)
            self._cancel_future.set_result(True)
            return True

        # default false
        self.debug_log("Cancel path if target is not %s failed. We got another target.", target.name)
        return False

    # pylint: disable-msg=inconsistent-return-statements
    async def _ejecting(self, eject_request: OutgoingBall):
        """Perform main eject loop."""
        assert self._current_target is not None
        eject_try = 0
        while True:
            # make sure the count is currently valid. process incoming and lost balls
            await self.ball_device.ball_count_handler.wait_for_count_is_valid()

            # prevent physical races with eject confirm
            if self._current_target.is_playfield() and not self.ball_device.ball_count_handler.is_full:
                await self.ball_device.incoming_balls_handler.wait_for_no_incoming_balls()

            if not self.ball_device.ball_count_handler.has_ball:
                # wait until we have a ball
                self._cancel_future = asyncio.Future()
                ball_future = asyncio.ensure_future(self.ball_device.ball_count_handler.wait_for_ball())
                skipping_ball_future = asyncio.ensure_future(self._incoming_ball_which_may_skip.wait())

                self.ball_device.set_eject_state("waiting_for_ball")
                result = await Util.first([self._cancel_future, ball_future, skipping_ball_future])

                if result == skipping_ball_future:
                    self._cancel_future = asyncio.Future()
                    result = await self._skipping_ball(self._current_target, False)
                    if result or self._cancel_future.done() and not self._cancel_future.cancelled():
                        self._cancel_future = None
                        return True

                    self._cancel_future.cancel()
                    self._cancel_future = None
                    continue

                if self._cancel_future.done() and not self._cancel_future.cancelled():
                    # eject cancelled
                    self._cancel_future = None
                    return True
                self._cancel_future.cancel()
                self._cancel_future = None

            self.ball_device.set_eject_state("waiting_for_target_ready")

            # inform targets about the eject (can delay the eject)
            await self._prepare_eject(eject_request, eject_try)
            # wait for target to be ready
            # TODO: block one spot in target device to prevent double eject
            await eject_request.target.wait_for_ready_to_receive(self.ball_device)
            self.ball_device.set_eject_state("ejecting")
            self._eject_future = asyncio.Future()
            result = await self._eject_ball(eject_request, eject_try)
            self._eject_future.set_result(result)
            self._eject_future = None
            if result:
                # eject is done. return to main loop
                return True

            eject_try += 1

            if eject_request.max_tries and eject_try >= eject_request.max_tries:
                # stop device
                self.ball_device.set_eject_state("eject_broken")
                await self._failed_eject(eject_request, eject_try, False)
                self.machine.events.post("balldevice_{}_broken".format(self.ball_device.name))
                '''event: balldevice_(name)_broken
                config_section: ball_devices
                class_label: ball_device

                desc: The ball device called "name" is broken and will no longer operate.
                '''
                self._task.cancel()
                return False

            await self._failed_eject(eject_request, eject_try, True)

    async def _prepare_eject(self, eject_request: OutgoingBall, eject_try: int):
        await self.machine.events.post_queue_async(
            'balldevice_{}_ball_eject_attempt'.format(self.ball_device.name),
            balls=1,
            target=eject_request.target,
            source=self.ball_device,
            mechanical_eject=eject_request.player_controlled,
            num_attempts=eject_try)
        '''event: balldevice_(name)_ball_eject_attempt
        config_section: ball_devices
        class_label: ball_device

        desc: The ball device called "name" is attempting to eject a ball (or
        balls). This is a queue event. The eject will not actually be attempted
        until the queue is cleared.

        args:

        balls: The number of balls that are to be ejected.
        target: The target ball device that will receive these balls.
        source: The source device that will be ejecting the balls.
        mechanical_eject: Boolean as to whether this is a mechanical eject.
        num_attempts: How many eject attempts have been tried so far.
        '''

    async def _failed_eject(self, eject_request: OutgoingBall, eject_try: int, retry: bool):
        await self.machine.events.post_async(
            'balldevice_' + self.ball_device.name + '_ball_eject_failed',
            target=eject_request.target,
            balls=1,
            retry=retry,
            num_attempts=eject_try)
        '''event: balldevice_(name)_ball_eject_failed
        config_section: ball_devices
        class_label: ball_device

        desc: A ball (or balls) has failed to eject from the device (name).
        args:
            target: The target device that was supposed to receive the ejected
                balls.
            balls: The number of balls that failed to eject.
            retry: Boolean as to whether this eject will be retried.
            num_attempts: How many attemps have been made to eject this ball
                (or balls).
        '''

    async def _post_ejecting_event(self, eject_request: OutgoingBall, eject_try: int):
        await self.machine.events.post_async(
            'balldevice_{}_ejecting_ball'.format(self.ball_device.name),
            balls=1,
            target=eject_request.target,
            source=self.ball_device,
            mechanical_eject=eject_request.player_controlled,
            num_attempts=eject_try)
        '''event: balldevice_(name)_ejecting_ball
        config_section: ball_devices
        class_label: ball_device

        desc: The ball device called "name" is ejecting a ball right now.

        args:

        balls: The number of balls that are to be ejected.
        target: The target ball device that will receive these balls.
        source: The source device that will be ejecting the balls.
        mechanical_eject: Boolean as to whether this is a mechanical eject.
        num_attempts: How many eject attempts have been tried so far.
        '''

    async def _eject_ball(self, eject_request: OutgoingBall, eject_try: int) -> bool:
        # inform the counter that we are ejecting now
        self.info_log("Ejecting ball to %s", eject_request.target)
        await self._post_ejecting_event(eject_request, eject_try)
        ball_eject_process = await self.ball_device.ball_count_handler.start_eject()
        try:
            await ball_eject_process.will_eject()
            self.info_log("Wait for ball to leave device")
            # eject the ball

            ball_left = ball_eject_process.wait_for_ball_left()
            waiters = [ball_left]
            trigger = None
            tilt = None
            if self.ball_device.ejector:
                # eject on tilt
                if eject_request.player_controlled:
                    tilt = self.machine.events.wait_for_event("tilt")
                    waiters.append(tilt)

                # wait for trigger event
                if eject_request.player_controlled and self.ball_device.config['player_controlled_eject_event']:
                    trigger = self.machine.events.wait_for_event(
                        self.ball_device.config['player_controlled_eject_event'])
                    waiters.append(trigger)
                elif eject_request.player_controlled and self.ball_device.config['mechanical_eject']:
                    # do nothing
                    pass
                else:
                    await self.ball_device.ejector.eject_one_ball(ball_eject_process.is_jammed(), eject_try,
                                                                  self.ball_device.ball_count_handler.handled_balls)

            # wait until the ball has left
            if (self.ball_device.config['mechanical_eject'] or
                    self.ball_device.config['player_controlled_eject_event']) and eject_request.player_controlled:
                timeout = None
            else:
                timeout = eject_request.eject_timeout
            try:
                await Util.any(waiters, timeout=timeout)
            except asyncio.TimeoutError:
                # timeout. ball did not leave. failed
                await self.ball_device.ball_count_handler.end_eject(ball_eject_process, False)
                return False

            if (trigger and trigger.done()) or (tilt and tilt.done()):
                await self.ball_device.ejector.eject_one_ball(ball_eject_process.is_jammed(), eject_try,
                                                              self.ball_device.ball_count_handler.handled_balls)
                # TODO: add timeout here
                await ball_left

            self.ball_device.set_eject_state("ball_left")
            self.info_log("Ball left")
            incoming_ball_at_target = self._add_incoming_ball_to_target(eject_request.target)
            result = await self._handle_confirm(eject_request, ball_eject_process, incoming_ball_at_target,
                                                eject_try)
            await self.ball_device.ball_count_handler.end_eject(ball_eject_process, result)

<<<<<<< HEAD
            self.info_log("Eject successful, looking for missing balls")
            new_balls = await self.ball_device.ball_count_handler.counter.count_balls()
            old_balls = self.ball_device.counted_balls
            self.info_log("Found %s physical balls and %s expected balls", new_balls, old_balls)
            if new_balls < old_balls:
                # Post that the ball is lost
                await self.ball_device.lost_idle_ball()
                # Cancel the eject queue for the lost ball
                for _ in range(0, old_balls - new_balls):
                    self.info_log("Cancelling a queued eject request")
                    if not self._eject_queue.empty():
                        self._eject_queue.get_nowait()
                        self._eject_queue.task_done()
                self.info_log("Necessary queue requests are completed. Updating ball count to %s." % new_balls)
                self.ball_device.ball_count_handler._set_ball_count(new_balls)

=======
            # Check if more balls left than expected, meaning the ejector kicked out multiple
            # balls. If so, tag those missing balls as lost (except for mechanical ejects, which
            # may be expected, and troughs, which may jam)
            if "trough" not in self.ball_device.tags and not self.ball_device.config['mechanical_eject']:
                new_balls = await self.ball_device.ball_count_handler.counter.count_balls()
                old_balls = self.ball_device.counted_balls

                if new_balls < old_balls:
                    self.info_log("Found %s physical balls and %s expected balls", new_balls, old_balls)
                    # Post that the ball is lost
                    await self.ball_device.lost_idle_ball()
                    # Cancel the eject queue for the lost ball
                    for _ in range(0, old_balls - new_balls):
                        if not self._eject_queue.empty():
                            self._eject_queue.get_nowait()
                            self._eject_queue.task_done()
                    self.info_log("Necessary queue requests are cancelled. Updating ball count to %s." % new_balls)
                    self.ball_device.ball_count_handler._set_ball_count(new_balls)
>>>>>>> 5f07275a

            return result
        except asyncio.CancelledError:
            ball_eject_process.cancel()
            raise

    def _add_incoming_ball_to_target(self, target: "BallDevice") -> IncomingBall:
        # we are the source of this ball
        incoming_ball_at_target = IncomingBall(self.ball_device, target)
        if self.ball_device.config['confirm_eject_type'] == "switch":
            incoming_ball_at_target.add_external_confirm_switch(self.ball_device.config['confirm_eject_switch'])
        elif self.ball_device.config['confirm_eject_type'] == "event":
            incoming_ball_at_target.add_external_confirm_event(self.ball_device.config['confirm_eject_event'])

        target.add_incoming_ball(incoming_ball_at_target)
        return incoming_ball_at_target

    async def _handle_confirm(self, eject_request: OutgoingBall, ball_eject_process: EjectTracker,
                              incoming_ball_at_target: IncomingBall, eject_try: int) -> bool:
        # TODO: check double eject (two balls left). can only happen when not jammed
        timeout = eject_request.eject_timeout
        self.info_log("Wait for confirm with timeout %s", timeout)
        confirm_future = incoming_ball_at_target.wait_for_confirm()
        try:
            await Util.first([confirm_future], timeout=timeout, cancel_others=False)
        except asyncio.TimeoutError:
            self.ball_device.set_eject_state("failed_confirm")
            self.info_log("Got timeout (%ss) before confirm from %s", timeout, eject_request.target)
            return await self._handle_late_confirm_or_missing(eject_request, ball_eject_process,
                                                              incoming_ball_at_target, eject_try)
        else:
            if not confirm_future.done():
                raise AssertionError("Future not done")
            if confirm_future.cancelled():
                raise AssertionError("Eject failed but should not")
            # eject successful
            self.info_log("Got eject confirm")
            await self._handle_eject_success(eject_request)
            return True

    # pylint: disable-msg=too-many-arguments
    async def _handle_playfield_timeout_confirm(self, eject_request, ball_return_future, unknown_balls_future,
                                                incoming_ball_at_target) -> bool:
        await asyncio.sleep(0.1)

        if not ball_return_future.done() and not unknown_balls_future.done():
            # if target is playfield mark eject as confirmed
            self.info_log("Confirming eject because target is playfield and ball did not return.")
            incoming_ball_at_target.ball_arrived()
            await self._handle_eject_success(eject_request)
            return True

        return False

    async def _handle_late_confirm_or_missing(self, eject_request: OutgoingBall, ball_eject_process: EjectTracker,
                                              incoming_ball_at_target: IncomingBall, eject_try: int) -> bool:
        ball_return_future = asyncio.ensure_future(ball_eject_process.wait_for_ball_return())
        unknown_balls_future = asyncio.ensure_future(ball_eject_process.wait_for_ball_unknown_ball())
        eject_success_future = incoming_ball_at_target.wait_for_confirm()
        timeout = self.ball_device.config['ball_missing_timeouts'][eject_request.target] / 1000

        # if ball_eject_process.is_jammed():
        #     # ball returned. eject failed
        #     eject_request.already_left = False
        #     incoming_ball_at_target.did_not_arrive()
        #     return False

        # assume that the ball may have skipped the target device by now
        if self.ball_device.config['confirm_eject_type'] == "target":
            incoming_ball_at_target.set_can_skip()

        if not eject_request.target.is_playfield():
            await eject_request.target.ball_count_handler.wait_for_count_is_valid()
            if eject_success_future.done():
                self.info_log("Got eject confirm (after recounting)")
                await self._handle_eject_success(eject_request)
                return True
        else:
            if (await self._handle_playfield_timeout_confirm(
                    eject_request, ball_return_future, unknown_balls_future,
                    incoming_ball_at_target)):
                return True

        try:
            event = await Util.first([ball_return_future, unknown_balls_future, eject_success_future],
                                     timeout=timeout)
        except asyncio.TimeoutError:
            # handle lost ball
            incoming_ball_at_target.did_not_arrive()
            await self._failed_eject(eject_request, eject_try, True)
            await self.ball_device.lost_ejected_ball(target=eject_request.target)
            # ball is lost but the eject is finished -> return true
            return True

        if event == eject_success_future:
            # we eventually got eject success
            await self._handle_eject_success(eject_request)
            return True
        if event == ball_return_future:
            # ball returned. eject failed
            self.info_log("Ball returned. Eject failed.")
            eject_request.already_left = False
            incoming_ball_at_target.did_not_arrive()
            return False
        if event == unknown_balls_future:
            # TODO: this may be an option
            self.info_log("Got unknown balls. Assuming a ball returned.")
            incoming_ball_at_target.did_not_arrive()
            return False
        # throw an error if we got here
        raise AssertionError("Invalid state")

    async def _handle_eject_success(self, eject_request: OutgoingBall):
        self.info_log("Eject successful")

        await self.machine.events.post_async('balldevice_' + self.ball_device.name + '_ball_eject_success',
                                             balls=1,
                                             target=eject_request.target)
        '''event: balldevice_(name)_ball_eject_success
        config_section: ball_devices
        class_label: ball_device

        desc: One or more balls has successfully ejected from the device
            (name).
        args:
            balls: The number of balls that have successfully ejected.
            target: The target device that has received (or will be receiving)
                the ejected ball(s).
        '''<|MERGE_RESOLUTION|>--- conflicted
+++ resolved
@@ -425,24 +425,6 @@
                                                 eject_try)
             await self.ball_device.ball_count_handler.end_eject(ball_eject_process, result)
 
-<<<<<<< HEAD
-            self.info_log("Eject successful, looking for missing balls")
-            new_balls = await self.ball_device.ball_count_handler.counter.count_balls()
-            old_balls = self.ball_device.counted_balls
-            self.info_log("Found %s physical balls and %s expected balls", new_balls, old_balls)
-            if new_balls < old_balls:
-                # Post that the ball is lost
-                await self.ball_device.lost_idle_ball()
-                # Cancel the eject queue for the lost ball
-                for _ in range(0, old_balls - new_balls):
-                    self.info_log("Cancelling a queued eject request")
-                    if not self._eject_queue.empty():
-                        self._eject_queue.get_nowait()
-                        self._eject_queue.task_done()
-                self.info_log("Necessary queue requests are completed. Updating ball count to %s." % new_balls)
-                self.ball_device.ball_count_handler._set_ball_count(new_balls)
-
-=======
             # Check if more balls left than expected, meaning the ejector kicked out multiple
             # balls. If so, tag those missing balls as lost (except for mechanical ejects, which
             # may be expected, and troughs, which may jam)
@@ -461,7 +443,6 @@
                             self._eject_queue.task_done()
                     self.info_log("Necessary queue requests are cancelled. Updating ball count to %s." % new_balls)
                     self.ball_device.ball_count_handler._set_ball_count(new_balls)
->>>>>>> 5f07275a
 
             return result
         except asyncio.CancelledError:
