--- conflicted
+++ resolved
@@ -83,11 +83,7 @@
                 reset_attempt += 1
                 self.reset(attempt=reset_attempt)
             else:
-<<<<<<< HEAD
-                self.debug_log("Failed to reset after %s attempts. Giving up.", reset_attempt)
-=======
                 self.info_log("Failed to reset after %s attempts. Giving up.", reset_attempt)
->>>>>>> ab48ceb3
         elif reset_attempt:
             self.debug_log("Reset confirmed!")
 
@@ -418,10 +414,7 @@
             restore_delay_ms += wait_ms
 
         if self.config['ignore_switch_ms']:
-<<<<<<< HEAD
             restore_delay_ms  += self.config['ignore_switch_ms']
-=======
->>>>>>> ab48ceb3
             if self.config['max_reset_attempts'] and attempt is None:
                 attempt = 1
             self._ignore_switch_hits = True
@@ -430,33 +423,17 @@
                            name='ignore_hits',
                            reset_attempt=attempt)
 
-<<<<<<< HEAD
-=======
-        # now pulse the coils
-        self.debug_log('Pulsing reset coils: %s', coils)
-        for coil in coils:
-            coil.pulse(max_wait_ms=self.config['reset_coil_max_wait_ms'])
-
->>>>>>> ab48ceb3
     def _restore_switch_hits(self, reset_attempt=None):
         self._ignore_switch_hits = False
         self.member_target_change()
 
         if self.down != 0 and reset_attempt is not None:
             if reset_attempt < self.config['max_reset_attempts']:
-<<<<<<< HEAD
-                self.debug_log("Reset failed after attempt %s, trying again", reset_attempt)
-                reset_attempt += 1
-                self.reset(attempt=reset_attempt)
-            else:
-                self.debug_log("Failed to reset after %s attempts. Giving up.", reset_attempt)
-=======
                 self.debug_log("Reset failed after attempt %s, trying again.", reset_attempt)
                 reset_attempt += 1
                 self.reset(attempt=reset_attempt)
             else:
                 self.info_log("Failed to reset after %s attempts. Giving up.", reset_attempt)
->>>>>>> ab48ceb3
         else:
             self.debug_log("Reset confirmed!")
 
