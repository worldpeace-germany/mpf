--- conflicted
+++ resolved
@@ -224,13 +224,9 @@
 
     """
 
-<<<<<<< HEAD
+    __slots__ = ["machine", "platform"]
+
     def __init__(self, platform, machine):
-=======
-    __slots__ = ["proc", "machine", "dmd"]
-
-    def __init__(self, pinproc, proc, machine):
->>>>>>> 8910e1be
         """Set up DMD."""
         self.platform = platform
         self.machine = machine
