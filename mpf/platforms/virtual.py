"""Contains code for a virtual hardware platform."""
from typing import Dict, Tuple, Optional, Union

import asyncio
import logging

from mpf.platforms.interfaces.hardware_sound_platform_interface import HardwareSoundPlatformInterface
from mpf.platforms.interfaces.i2c_platform_interface import I2cPlatformInterface
from mpf.platforms.interfaces.segment_display_platform_interface import SegmentDisplayPlatformInterface, FlashingType

from mpf.platforms.interfaces.dmd_platform import DmdPlatformInterface
from mpf.platforms.interfaces.light_platform_interface import LightPlatformInterface
from mpf.platforms.interfaces.servo_platform_interface import ServoPlatformInterface
from mpf.platforms.interfaces.switch_platform_interface import SwitchPlatformInterface
from mpf.platforms.interfaces.stepper_platform_interface import StepperPlatformInterface

from mpf.core.platform import ServoPlatform, SwitchPlatform, DriverPlatform, AccelerometerPlatform, I2cPlatform, \
    DmdPlatform, RgbDmdPlatform, LightsPlatform, DriverConfig, SwitchConfig, SegmentDisplayPlatform, StepperPlatform, \
    HardwareSoundPlatform, SwitchSettings, DriverSettings, RepulseSettings
from mpf.core.utility_functions import Util
from mpf.platforms.interfaces.driver_platform_interface import DriverPlatformInterface, PulseSettings, HoldSettings


class VirtualHardwarePlatform(AccelerometerPlatform, I2cPlatform, ServoPlatform, LightsPlatform, SwitchPlatform,
                              DriverPlatform, DmdPlatform, RgbDmdPlatform, SegmentDisplayPlatform, StepperPlatform,
                              HardwareSoundPlatform):

    """Base class for the virtual hardware platform."""

    __slots__ = ["hw_switches", "initial_states_sent", "_next_driver", "_next_switch", "_next_light", "__dict__",
                 "rules"]

    def __init__(self, machine) -> None:
        """Initialise virtual platform."""
        super().__init__(machine)
        self._setup_log()

        # Since the virtual platform doesn't have real hardware, we need to
        # maintain an internal list of switches that were confirmed so we have
        # something to send when MPF needs to know the hardware states of
        # switches
        self.hw_switches = dict()   # type: Dict[str, bool]
        self.initial_states_sent = False
        self.features['tickless'] = True
        self.features['allow_empty_numbers'] = True
        self._next_driver = 1000
        self._next_switch = 1000
        self._next_light = 1000
        self.rules = {}     # type: Dict[Tuple[SwitchPlatformInterface, DriverPlatformInterface], str]

    def __repr__(self):
        """Return string representation."""
        return '<Platform.Virtual>'

    def _setup_log(self):
        self.log = logging.getLogger("Virtual Platform")
        self.log.debug("Configuring virtual hardware interface.")

    async def initialize(self) -> None:
        """Initialise platform."""

    def stop(self):
        """Stop platform."""

    async def configure_servo(self, number: str):
        """Configure a servo device in platform."""
        return VirtualServo(number)

    async def configure_stepper(self, number: str, config: dict):
        """Configure a smart stepper / axis device in platform."""
        del config
        return VirtualStepper(number, self.machine)

    def configure_driver(self, config: DriverConfig, number: str, platform_settings: dict):
        """Configure driver."""
        del platform_settings
        # generate number if None
        if number is None:
            number = str(self._next_driver)
            self._next_driver += 1

        driver = VirtualDriver(config, number)

        return driver

    def configure_switch(self, number: str, config: SwitchConfig, platform_config: dict):
        """Configure switch."""
        # switch needs a number to be distingishable from other switches
        if number is None:
            number = self._next_switch
            self._next_switch += 1

        # We want to have the virtual platform set all the initial switch states
        # to inactive, so we have to check the config.
        self.hw_switches[number] = config.invert

        return VirtualSwitch(config, number)

    async def get_hw_switch_states(self):
        """Return hw switch states."""
        if not self.initial_states_sent:

            if 'virtual_platform_start_active_switches' in self.machine.config:
                initial_active_switches = []
                for switch in Util.string_to_list(self.machine.config['virtual_platform_start_active_switches']):
                    if switch not in self.machine.switches:
                        if " " in switch:
                            self.raise_config_error("MPF no longer supports lists separated by space in "
                                                    "virtual_platform_start_active_switches. Please separate "
                                                    "switches by comma: {}.".format(switch), 1)
                        else:
                            self.raise_config_error("Switch {} used in virtual_platform_start_active_switches was not "
                                                    "found in switches section.".format(switch), 1)
                    initial_active_switches.append(self.machine.switches[switch].hw_switch.number)

                for k in self.hw_switches:
                    if k in initial_active_switches:
                        self.hw_switches[k] ^= 1

            self.initial_states_sent = True

        else:
            switches = [x for x in self.machine.switches.values() if x.platform == self]

            for switch in switches:
                self.hw_switches[switch.hw_switch.number] = switch.state ^ switch.invert

        return self.hw_switches

    def _get_platforms(self):
        platforms = []
        for name, platform in self.machine.config['mpf']['platforms'].items():
            if name in ("virtual", "smart_virtual"):
                continue
            platforms.append(Util.string_to_class(platform))
        return platforms

    def validate_stepper_section(self, stepper, config):
        """Validate stepper sections."""
        return config

    def validate_switch_section(self, switch, config):
        """Validate switch sections."""
        return config

    def validate_coil_section(self, driver, config):
        """Validate coil sections."""
        return config

    def validate_segment_display_section(self, segment_display, config):
        """Validate segment display sections."""
        return config

    def configure_accelerometer(self, number, config, callback):
        """Configure accelerometer."""

    def configure_light(self, number, subtype, config, platform_settings):
        """Configure light channel."""
        del config
        if not subtype:
            subtype = "led"
        return VirtualLight("{}-{}".format(subtype, number), platform_settings, self.machine)

    # pylint: disable-msg=no-self-use
    def configure_hardware_sound_system(self) -> "HardwareSoundPlatformInterface":
        """Configure virtual hardware sound system."""
        return VirtualSound()

    def parse_light_number_to_channels(self, number: str, subtype: str):
        """Parse channel str to a list of channels."""
        if number is None:
            number = self._next_light
            self._next_light += 1
        if subtype in ("gi", "matrix"):
            return [
                {
                    "number": str(number)
                }
            ]
        if subtype == "led" or not subtype:
            return [
                {
                    "number": str(number) + "-r",
                },
                {
                    "number": str(number) + "-g",
                },
                {
                    "number": str(number) + "-b",
                }
            ]

        raise AssertionError("Unknown subtype {}".format(subtype))

    def clear_hw_rule(self, switch, coil):
        """Clear hw rule."""
        if (switch.hw_switch, coil.hw_driver) in self.rules:
            del self.rules[(switch.hw_switch, coil.hw_driver)]
        else:
            self.log.debug("Tried to clear a non-existing rules %s <-> %s", switch, coil)

    def set_pulse_on_hit_and_enable_and_release_rule(self, enable_switch, coil):
        """Set rule."""
        if (enable_switch.hw_switch, coil.hw_driver) in self.rules:
            raise AssertionError("Overwrote a rule without clearing it first {} <-> {}".format(
                enable_switch.hw_switch, coil.hw_driver))

        self.rules[(enable_switch.hw_switch, coil.hw_driver)] = "pulse_on_hit_and_enable_and_release"

    def set_pulse_on_hit_and_release_rule(self, enable_switch, coil):
        """Set rule."""
        if (enable_switch.hw_switch, coil.hw_driver) in self.rules:
            raise AssertionError("Overwrote a rule without clearing it first {} <-> {}".format(
                enable_switch.hw_switch, coil.hw_driver))

        self.rules[(enable_switch.hw_switch, coil.hw_driver)] = "pulse_on_hit_and_release"

    def set_pulse_on_hit_and_release_and_disable_rule(self, enable_switch: SwitchSettings, eos_switch: SwitchSettings,
                                                      coil: DriverSettings,
                                                      repulse_settings: Optional[RepulseSettings]):
        """Set rule."""
        if (enable_switch.hw_switch, coil.hw_driver) in self.rules:
            raise AssertionError("Overwrote a rule without clearing it first {} <-> {}".format(
                enable_switch.hw_switch, coil.hw_driver))

        self.rules[(enable_switch.hw_switch, coil.hw_driver)] = "pulse_on_hit_and_release_and_disable"

        if (eos_switch.hw_switch, coil.hw_driver) in self.rules:
            raise AssertionError("Overwrote a rule without clearing it first {} <-> {}".format(
                eos_switch.hw_switch, coil.hw_driver))

        self.rules[(eos_switch.hw_switch, coil.hw_driver)] = "pulse_on_hit_and_release_and_disable"

    def set_pulse_on_hit_and_enable_and_release_and_disable_rule(self, enable_switch: SwitchSettings,
                                                                 eos_switch: SwitchSettings,
                                                                 coil: DriverSettings,
                                                                 repulse_settings: Optional[RepulseSettings]):
        """Set rule."""
        if (enable_switch.hw_switch, coil.hw_driver) in self.rules:
            raise AssertionError("Overwrote a rule without clearing it first {} <-> {}".format(
                enable_switch.hw_switch, coil.hw_driver))

        self.rules[(enable_switch.hw_switch, coil.hw_driver)] = "pulse_on_hit_and_enable_and_release_and_disable"

        if (eos_switch.hw_switch, coil.hw_driver) in self.rules:
            raise AssertionError("Overwrote a rule without clearing it first {} <-> {}".format(
                eos_switch.hw_switch, coil.hw_driver))

        self.rules[(eos_switch.hw_switch, coil.hw_driver)] = "pulse_on_hit_and_enable_and_release_and_disable"

    def set_pulse_on_hit_rule(self, enable_switch, coil):
        """Set rule."""
        if (enable_switch.hw_switch, coil.hw_driver) in self.rules:
            raise AssertionError("Overwrote a rule without clearing it first {} <-> {}".format(
                enable_switch.hw_switch, coil.hw_driver))

        self.rules[(enable_switch.hw_switch, coil.hw_driver)] = "pulse_on_hit"

    def configure_dmd(self):
        """Configure DMD."""
        return VirtualDmd()

    def configure_rgb_dmd(self, name: str):
        """Configure DMD."""
        del name
        return VirtualDmd()

    async def configure_segment_display(self, number: str, platform_settings) -> SegmentDisplayPlatformInterface:
        """Configure segment display."""
        del platform_settings
        return VirtualSegmentDisplay(number)

    async def configure_i2c(self, number: str) -> "I2cPlatformInterface":
        """Configure virtual i2c device."""
        return VirtualI2cDevice(number, self._get_initial_i2c(number))

    @staticmethod
    def _get_initial_i2c(number):
        """Get virtual i2c layout.

        Mock this in your test.
        """
        del number
        return {}


class VirtualI2cDevice(I2cPlatformInterface):

    """Virtual i2c device."""

    __slots__ = ["data"]

    def __init__(self, number, initial_layout) -> None:
        """Initialise virtual i2c device."""
        super().__init__(number)
        self.data = initial_layout

    def i2c_write8(self, register, value):
        """Write data."""
        self.data[int(register)] = value

    async def i2c_read_block(self, register, count):
        """Read data block."""
        result = []
        for i in range(int(register), int(register) + count):
            result.append(self.data[i])
        return result

    async def i2c_read8(self, register):
        """Read data."""
        return self.data[int(register)]


class VirtualSegmentDisplay(SegmentDisplayPlatformInterface):

    """Virtual segment display."""

<<<<<<< HEAD
    __slots__ = ["text", "flashing", "platform_options"]
=======
    __slots__ = ["text", "flashing", "colors"]
>>>>>>> 5eb7ff72

    def __init__(self, number) -> None:
        """Initialise virtual segment display."""
        super().__init__(number)
        self.text = ''
        self.flashing = FlashingType.NO_FLASH
<<<<<<< HEAD
        self.platform_options = None
=======
        self.colors = 'FFFFFF'
>>>>>>> 5eb7ff72

    def set_text(self, text: str, flashing: FlashingType, platform_options: dict = None):
        """Set text."""
        self.text = text
        self.flashing = flashing
        self.platform_options = platform_options

    def set_color(self, colors: any) -> None:
        """Set color(s)."""
        self.colors = colors


class VirtualSound(HardwareSoundPlatformInterface):

    """Virtual hardware sound interface."""

    __slots__ = ["playing", "volume"]

    def __init__(self) -> None:
        """Initialise virtual hardware sound."""
        self.playing = None     # type: Optional[Union[int, str]]
        self.volume = None      # type: Optional[float]

    def play_sound(self, number: int, track: int = 1):
        """Play virtual sound."""
        self.playing = number

    def play_sound_file(self, file: str, platform_options: dict, track: int = 1):
        """Play a sound file."""
        self.playing = file

    def text_to_speech(self, text: str, platform_options: dict, track: int = 1):
        """Text to speech output."""
        self.playing = text

    def set_volume(self, volume: float, track: int = 1):
        """Set volume."""
        self.volume = volume

    def stop_all_sounds(self, track: int = 1):
        """Stop sound."""
        self.playing = None


class VirtualDmd(DmdPlatformInterface):

    """Virtual DMD."""

    __slots__ = ["data", "brightness"]

    def __init__(self) -> None:
        """Initialise virtual DMD."""
        self.data = None        # type: Optional[bytes]
        self.brightness = None  # type: Optional[float]

    def update(self, data: bytes):
        """Update data on the DMD.

        Args:
        ----
            data: bytes to send to DMD
        """
        self.data = data

    def set_brightness(self, brightness: float):
        """Set brightness."""
        self.brightness = brightness


class VirtualSwitch(SwitchPlatformInterface):

    """Represents a switch in a pinball machine used with virtual hardware."""

    __slots__ = ["log"]

    def __init__(self, config, number) -> None:
        """Initialise switch."""
        super().__init__(config, number)
        self.log = logging.getLogger('VirtualSwitch')

    def get_board_name(self):
        """Return the name of the board of this switch."""
        return "Virtual"

    def __repr__(self):
        """Str representation."""
        return "VirtualSwitch.{}".format(self.number)


class VirtualLight(LightPlatformInterface):

    """Virtual Light."""

    __slots__ = ["settings", "_current_fade", "machine"]

    def __init__(self, number, settings, machine) -> None:
        """Initialise LED."""
        super().__init__(number)
        self.settings = settings
        self.machine = machine
        self._current_fade = (0, -1, 0, -1)

    @property
    def current_brightness(self) -> float:
        """Return current brightness."""
        current_time = self.machine.clock.get_time()
        start_brightness, start_time, target_brightness, target_time = self._current_fade
        if target_time > current_time:
            ratio = ((current_time - start_time) /
                     (target_time - start_time))
            return start_brightness + (target_brightness - start_brightness) * ratio

        return target_brightness

    def set_fade(self, start_brightness, start_time, target_brightness, target_time):
        """Store CB function."""
        self._current_fade = (start_brightness, start_time, target_brightness, target_time)

    def get_board_name(self):
        """Return the name of the board of this light."""
        return "Virtual"

    def is_successor_of(self, other):
        """Return true if the other light has the same number string plus the suffix '+1'."""
        return self.number == other.number + "+1"

    def get_successor_number(self):
        """Return the number with the suffix '+1'.

        As there is not real number format for virtual is this is all we can do here.
        """
        return self.number + "+1"

    def __lt__(self, other):
        """Order lights by string."""
        return self.number < other.number


class VirtualServo(ServoPlatformInterface):

    """Virtual servo."""

    __slots__ = ["log", "number", "current_position", "speed_limit", "acceleration_limit"]

    def __init__(self, number) -> None:
        """Initialise servo."""
        self.log = logging.getLogger('VirtualServo')
        self.number = number
        self.current_position = None
        self.speed_limit = None
        self.acceleration_limit = None

    def go_to_position(self, position):
        """Go to position."""
        self.current_position = position

    def set_speed_limit(self, speed_limit):
        """Set speed parameter."""
        self.speed_limit = speed_limit

    def set_acceleration_limit(self, acceleration_limit):
        """Set acceleration parameter."""
        self.acceleration_limit = acceleration_limit


class VirtualStepper(StepperPlatformInterface):

    """Virtual Stepper."""

    __slots__ = ["log", "number", "_current_position", "velocity", "direction", "machine"]

    def __init__(self, number, machine) -> None:
        """Initialise servo."""
        self.log = logging.getLogger('VirtualStepper')
        self.number = number
        self._current_position = 0
        self.velocity = 0
        self.direction = 0  # clockwise
        self.machine = machine

    def home(self, direction):
        """Home an axis, resetting 0 position."""
        self._current_position = 0

    async def wait_for_move_completed(self):
        """Wait until move completed."""
        await asyncio.sleep(0.1)

    def move_rel_pos(self, position):
        """Move axis to a relative position."""
        self._current_position += position

    def move_vel_mode(self, velocity):
        """Move at a specific velocity indefinitely."""
        self.velocity = velocity

    def current_position(self):
        """Return current position of stepper."""
        return self._current_position

    def stop(self):
        """Stop motor."""
        self.velocity = 0


class VirtualDriver(DriverPlatformInterface):

    """A virtual driver object."""

    __slots__ = ["state", "log", "__dict__"]

    def __init__(self, config, number) -> None:
        """Initialise virtual driver to disabled."""
        self.log = logging.getLogger("VirtualDriver.{}".format(number))
        super().__init__(config, number)
        self.state = "disabled"

    def get_board_name(self):
        """Return the name of the board of this driver."""
        return "Virtual"

    def __repr__(self):
        """Str representation."""
        return "VirtualDriver.{}".format(self.number)

    def disable(self):
        """Disable virtual coil."""
        self.log.debug("Disabling driver")
        self.state = "disabled"

    def enable(self, pulse_settings: PulseSettings, hold_settings: HoldSettings):
        """Enable virtual coil."""
        del pulse_settings, hold_settings
        self.log.debug("Enabling driver")
        self.state = "enabled"

    def pulse(self, pulse_settings: PulseSettings):
        """Pulse virtual coil."""
        self.log.debug("Pulsing driver for %sms", pulse_settings.duration)
        self.state = "pulsed_" + str(pulse_settings.duration)<|MERGE_RESOLUTION|>--- conflicted
+++ resolved
@@ -315,22 +315,15 @@
 
     """Virtual segment display."""
 
-<<<<<<< HEAD
-    __slots__ = ["text", "flashing", "platform_options"]
-=======
-    __slots__ = ["text", "flashing", "colors"]
->>>>>>> 5eb7ff72
+    __slots__ = ["text", "flashing", "platform_options", "colors"]
 
     def __init__(self, number) -> None:
         """Initialise virtual segment display."""
         super().__init__(number)
         self.text = ''
         self.flashing = FlashingType.NO_FLASH
-<<<<<<< HEAD
+        self.colors = 'FFFFFF'
         self.platform_options = None
-=======
-        self.colors = 'FFFFFF'
->>>>>>> 5eb7ff72
 
     def set_text(self, text: str, flashing: FlashingType, platform_options: dict = None):
         """Set text."""
