--- conflicted
+++ resolved
@@ -200,17 +200,6 @@
             self.config_state = config_state
             self._autofire_cleared = True
 
-<<<<<<< HEAD
-            # Some coils need an initial pulse + a hold in order to effectively "pulse"
-            if self.platform_settings.get("pulse_hold_power"):
-                hold_power = self.get_hold_pwm_for_cmd(self.platform_settings['pulse_hold_power'])
-                hold_ms = Util.int_to_hex_string(self.platform_settings['pulse_hold_ms'])
-            else:
-                hold_power = '00'
-                hold_ms = '00'
-
-=======
->>>>>>> fb4bab57
             # The 89 command will write this rule to the driver and pulse it immediately after
             cmd = '{}{},89,00,10,{},{},{},{},00'.format(
                 self.get_config_cmd(),
