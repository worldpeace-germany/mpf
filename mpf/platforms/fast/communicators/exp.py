<<<<<<< HEAD
import asyncio
from base64 import b16decode
from serial import SerialException, EIGHTBITS, PARITY_NONE, STOPBITS_ONE
=======
>>>>>>> 52eb8c58
from mpf.platforms.fast.fast_defines import EXPANSION_BOARD_FEATURES
from mpf.platforms.fast.fast_exp_board import FastExpansionBoard
from mpf.platforms.fast.communicators.base import FastSerialCommunicator

from mpf.core.utility_functions import Util

MYPY = False
if MYPY:   # pragma: no cover
    from mpf.core.machine import MachineController  # pylint: disable-msg=cyclic-import,unused-import

class FastExpCommunicator(FastSerialCommunicator):

    """Handles the serial communication for the FAST EXP bus."""

    ignored_messages = ['XX:F']

    # __slots__ = ["remote_processor", "remote_model", "remote_firmware", "max_messages_in_flight",
    #              "messages_in_flight", "ignored_messages_in_flight", "msg_diverter", "write_task", "received_msg",
    #              "send_queue", "is_retro", "is_nano", "machine", "platform", "log", "debug", "port", "baud",
    #              "xonxoff", "reader", "writer", "read_task", "boards", "exp_config", "exp_boards", "active_board"]

    def __init__(self, platform, processor, config):

        super().__init__(platform, processor, config)

        self.exp_boards_by_address = dict()  # keys = board addresses, values = FastExpansionBoard objects
        self.active_board = None  # TODO change to setter/getter
        self._led_task = None

        self.message_processors['BR:'] = self._process_br

    async def init(self):
        # override w/o super because EXP processor does this per-board later

        await self.query_exp_boards()

    def start_tasks(self):
        """Start listening for commands and schedule watchdog."""

        for board in self.exp_boards_by_address.values():
            board.start_tasks()

    def stopping(self):
        for board in self.exp_boards_by_address.values():
            board.stopping()

    async def query_exp_boards(self):
        """Query the EXP bus for connected boards."""

        for board_name, board_config in self.config['boards'].items():

            board_config['model'] = ('-').join(board_config['model'].split('-')[:3]).upper()  # FP-eXp-0071-2 -> FP-EXP-0071

            if board_config['address']:  # need to do it this way since valid config will have 'address' = None
                board_address = board_config['address']
            else:
                board_address = EXPANSION_BOARD_FEATURES[board_config['model']]['default_address']

            if board_address in self.exp_boards_by_address:
            # Got an ID for a board that's already registered. This shouldn't happen?
                raise AssertionError(f'Expansion Board at address {board_address} is already registered')

            board_obj = FastExpansionBoard(board_name, self, board_address, board_config)
            self.exp_boards_by_address[board_address] = board_obj  # registers with this EXP communicator
            self.platform.register_expansion_board(board_obj)  # registers with the platform

<<<<<<< HEAD
            self.set_active_board(board_address)
            await self.send_and_wait_async(f'ID:', 'ID:')

            for breakout_board in board_obj.breakouts.values():
                brk_board_address = breakout_board.address
                self.set_active_board(brk_board_address)
                await self.send_and_wait_async(f'ID:', 'ID:')
=======
            self.set_active_board(board_address, False)
            await self.send_query(f'ID@{board_address}:', 'ID:')

            for breakout_board in board_obj.breakouts.values():
                self.set_active_board(breakout_board.address, False)
                await self.send_query(f'ID@{breakout_board.address}:', 'ID:')
>>>>>>> 52eb8c58

            await board_obj.reset()

    def _process_id(self, msg):
        self.exp_boards_by_address[self.active_board[:2]].verify_hardware(msg, self.active_board)

    def _process_br(self, msg):
        pass  # TODO

    def set_active_board(self, board_address, send_ea=True):
        """Sets the active board. Can be 2 or 3 digit hex string."""
        if self.active_board != board_address:
            self.active_board = board_address
<<<<<<< HEAD
            self.send_and_forget(f'EA:{board_address}')
=======
            if send_ea:
                self.send_blind(f'EA:{board_address}')
>>>>>>> 52eb8c58

    def set_led_fade_rate(self, board_address, rate):
        if rate > 8191:
            self.log.warning(f"FAST LED fade rate of {rate}ms is too high. Setting to 8191ms")
            rate = 8191
        elif rate < 0:
            self.log.warning(f"FAST LED fade rate of {rate}ms is too low. Setting to 0ms")
            rate = 0

        self.platform.debug_log(f"{self} - Setting LED fade rate to {rate}ms")
        self.send_and_forget(f'RF@{board_address}:{Util.int_to_hex_string(rate, True)}')<|MERGE_RESOLUTION|>--- conflicted
+++ resolved
@@ -1,9 +1,3 @@
-<<<<<<< HEAD
-import asyncio
-from base64 import b16decode
-from serial import SerialException, EIGHTBITS, PARITY_NONE, STOPBITS_ONE
-=======
->>>>>>> 52eb8c58
 from mpf.platforms.fast.fast_defines import EXPANSION_BOARD_FEATURES
 from mpf.platforms.fast.fast_exp_board import FastExpansionBoard
 from mpf.platforms.fast.communicators.base import FastSerialCommunicator
@@ -70,22 +64,12 @@
             self.exp_boards_by_address[board_address] = board_obj  # registers with this EXP communicator
             self.platform.register_expansion_board(board_obj)  # registers with the platform
 
-<<<<<<< HEAD
-            self.set_active_board(board_address)
-            await self.send_and_wait_async(f'ID:', 'ID:')
-
-            for breakout_board in board_obj.breakouts.values():
-                brk_board_address = breakout_board.address
-                self.set_active_board(brk_board_address)
-                await self.send_and_wait_async(f'ID:', 'ID:')
-=======
             self.set_active_board(board_address, False)
             await self.send_query(f'ID@{board_address}:', 'ID:')
 
             for breakout_board in board_obj.breakouts.values():
                 self.set_active_board(breakout_board.address, False)
                 await self.send_query(f'ID@{breakout_board.address}:', 'ID:')
->>>>>>> 52eb8c58
 
             await board_obj.reset()
 
@@ -99,12 +83,8 @@
         """Sets the active board. Can be 2 or 3 digit hex string."""
         if self.active_board != board_address:
             self.active_board = board_address
-<<<<<<< HEAD
-            self.send_and_forget(f'EA:{board_address}')
-=======
             if send_ea:
                 self.send_blind(f'EA:{board_address}')
->>>>>>> 52eb8c58
 
     def set_led_fade_rate(self, board_address, rate):
         if rate > 8191:
