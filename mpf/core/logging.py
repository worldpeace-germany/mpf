"""Contains the LogMixin class."""
import logging


class LogMixin(object):

    """Mixin class to add smart logging functionality to modules."""

    unit_test = False

    def __init__(self) -> None:
        """Initialise Log Mixin."""
        self.log = None
        self._info_to_console = False
        self._debug_to_console = False
        self._info_to_file = False
        self._debug_to_file = False

<<<<<<< HEAD
    def configure_logging(self, logger: str, console_level: str='basic',
                          file_level: str='basic'):
=======
        logging.addLevelName(11, "INFO")

    def configure_logging(self, logger, console_level='basic',
                          file_level='basic'):
>>>>>>> eaa2d6c6
        """Configure logging.

        Args:
            logger: The string name of the logger to use.
            console_level: The level of logging for the console. Valid options
                are "none", "basic", or "full".
            file_level: The level of logging for the console. Valid options
                are "none", "basic", or "full".
        """
        self.log = logging.getLogger(logger)

        try:
            if console_level.lower() == 'basic':
                self._info_to_console = True
            elif console_level.lower() == 'full':
                self._debug_to_console = True
        except AttributeError:
            pass

        try:
            if file_level.lower() == 'basic':
                self._info_to_file = True
            elif file_level.lower() == 'full':
                self._debug_to_file = True
        except AttributeError:
            pass

        # in unit tests always log info. debug will depend on the actual settings.
        if self.unit_test:
            self._info_to_console = True

    def debug_log(self, msg: str, *args, **kwargs) -> None:
        """Log a message at the debug level.

        Note that whether this message shows up in the console or log file is
        controlled by the settings used with configure_logging().
        """
        if not hasattr(self, 'log'):
            self._logging_not_configured()

        if self._debug_to_console:
            self.log.log(20, msg, *args, **kwargs)
        elif self._debug_to_file:
            self.log.log(11, msg, *args, **kwargs)

    def info_log(self, msg: str, *args, **kwargs) -> None:
        """Log a message at the info level.

        Whether this message shows up in the console or log file is controlled
        by the settings used with configure_logging().
        """
        if not self.log:
            self._logging_not_configured()

        if self._info_to_console or self._debug_to_console:
            self.log.log(20, msg, *args, **kwargs)
        elif self._info_to_file or self._debug_to_file:
            self.log.log(11, msg, *args, **kwargs)

    def warning_log(self, msg: str, *args, **kwargs) -> None:
        """Log a message at the warning level.

        These messages will always be shown in the console and the log file.
        """
        if not self.log:
            self._logging_not_configured()

        self.log.log(30, 'WARNING: {}'.format(msg), *args, **kwargs)

    def error_log(self, msg: str, *args, **kwargs) -> None:
        """Log a message at the error level.

        These messages will always be shown in the console and the log file.
        """
        if not self.log:
            self._logging_not_configured()

        self.log.log(40, 'ERROR: {}'.format(msg), *args, **kwargs)

    def ignorable_runtime_exception(self, msg: str) -> None:
        """Handle ignorable runtime exception.

        During development or tests raise an exception for easier debugging. Log an error during production.
        """
        if self._debug_to_console:
            raise RuntimeError(msg)
        else:
            self.error_log(msg)

    def _logging_not_configured(self) -> None:
        raise RuntimeError(
            "Logging has not been configured for the {} module. You must call "
            "configure_logging() before you can post a log message".
            format(self))<|MERGE_RESOLUTION|>--- conflicted
+++ resolved
@@ -16,15 +16,9 @@
         self._info_to_file = False
         self._debug_to_file = False
 
-<<<<<<< HEAD
+        logging.addLevelName(11, "INFO")
     def configure_logging(self, logger: str, console_level: str='basic',
                           file_level: str='basic'):
-=======
-        logging.addLevelName(11, "INFO")
-
-    def configure_logging(self, logger, console_level='basic',
-                          file_level='basic'):
->>>>>>> eaa2d6c6
         """Configure logging.
 
         Args:
