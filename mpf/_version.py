--- conflicted
+++ resolved
@@ -10,11 +10,7 @@
 
 """
 
-<<<<<<< HEAD
-__version__ = '0.57.0.dev2'
-=======
-__version__ = '0.56.1.dev13'
->>>>>>> 52eb8c58
+__version__ = '0.57.0.dev3'
 '''The full version of MPF.'''
 
 __short_version__ = '0.57'
