--- conflicted
+++ resolved
@@ -59,13 +59,10 @@
         accelerometer.Accelerometer
         servo.Servo
         achievement.Achievement
-<<<<<<< HEAD
         physical_dmd.PhysicalDmd
         physical_rgb_dmd.PhysicalRgbDmd
-=======
         led_group.LedStrip
         led_group.LedRing
->>>>>>> 65730e8f
 
     plugins:
         mpf.plugins.auditor.Auditor
