--- conflicted
+++ resolved
@@ -4,62 +4,14 @@
 http://stackoverflow.com/questions/32965846/cant-parse-yaml-correctly/
 """
 import copy
-import re
-from typing import Any, Iterable, List
-from typing import Dict
-
-from collections.abc import Hashable
 
 from ruamel import yaml
-from ruamel.yaml import MappingNode
 from ruamel.yaml.error import MarkedYAMLError
-from ruamel.yaml.reader import Reader
-from ruamel.yaml.resolver import BaseResolver
-from ruamel.yaml.scanner import Scanner
-from ruamel.yaml.parser import Parser
-from ruamel.yaml.composer import Composer
-from ruamel.yaml.constructor import Constructor, ConstructorError
+
 
 from mpf.core.file_interface import FileInterface
 
 _yaml = yaml.YAML()
-
-# RESOLVERS = [
-#     (
-#         # Process any item beginning with a plus sign (+) as a string
-#         u'tag:yaml.org,2002:str',
-#         re.compile(
-#             u'''^(\+([0-9a-zA-Z .]+))$''',
-#             re.X),
-#         list(u'+')),
-
-#     (
-#         # Process any 3+ digit number with a leading zero as a string
-#         u'tag:yaml.org,2002:str',
-#         re.compile(
-#             u'''^(?:(0[0-9]{2,}))$''',
-#             re.X),
-#         list(u'0')),
-
-#     (
-#         u'tag:yaml.org,2002:bool',
-#         re.compile(
-#             u'''^(?:true|True|TRUE|false|False|FALSE|yes|Yes|YES|no|No|NO)$''',
-#             re.X), list(u'tTfFyYnN')),
-
-#     (
-#         u'tag:yaml.org,2002:float',
-#         re.compile(u'''^(?:
-#      [-+]?(?:[0-9][0-9_]*)\\.[0-9_]*
-#     |\\.[0-9_]+)$''', re.X),
-#         list(u'-+0123456789.')),
-# ]
-
-# for resolver in RESOLVERS:
-#     _yaml.resolver.add_implicit_resolver(*resolver)
-
-        self.comment_handling = None
-
 
 class YamlInterface(FileInterface):
 
@@ -125,16 +77,6 @@
     @staticmethod
     def process(data_string: Iterable[str]) -> dict:
         """Parse yaml from a string."""
-<<<<<<< HEAD
-
-        my_loader = yaml.YAML()
-        my_loader.Loader = MpfLoader
-        return my_loader.load(data_string)
-
-    def save(self, filename: str, data: dict) -> None:   # pragma: no cover
-        """Save config to yaml file."""
-
-=======
         p = _yaml.load(data_string)  # todo instantiate only once
         return p
 
@@ -143,7 +85,6 @@
         data_str = _yaml.dump(data, default_flow_style=False)
         if not data_str:
             raise AssertionError("Failed to serialize data.")
->>>>>>> 3592fa02
         with open(filename, 'w', encoding='utf8') as output_file:
             y = yaml.YAML()
             y.default_flow_style = False
